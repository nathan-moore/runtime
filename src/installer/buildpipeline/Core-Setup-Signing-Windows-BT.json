--- conflicted
+++ resolved
@@ -711,16 +711,14 @@
       "value": "x64",
       "allowOverride": true
     },
-<<<<<<< HEAD
     "PB_CleanAgent": {
       "value": "true"
-=======
+    },
     "PB_PublishRidAgnosticPackages": {
       "value": "false"
     },
     "PB_BuildFullPlatformManifest": {
       "value": "false"
->>>>>>> f1389a29
     }
   },
   "demands": [

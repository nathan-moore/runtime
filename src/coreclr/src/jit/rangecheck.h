// Licensed to the .NET Foundation under one or more agreements.
// The .NET Foundation licenses this file to you under the MIT license.

//
//
//  We take the following approach to range check analysis:
//
//  Consider the following loop:
//  for (int i = 0; i < a.len; ++i) {
//      a[i] = 0;
//  }
//
//  This would be represented as:
//              i_0 = 0; BB0
//               /        ______  a[i_1] = 0;     BB2
//              /        /        i_2 = i_1 + 1;
//             /        /          ^
//  i_1 = phi(i_0, i_2); BB1       |
//  i_1 < a.len -------------------+
//
//  BB0 -> BB1
//  BB1 -> (i_1 < a.len) ? BB2 : BB3
//  BB2 -> BB1
//  BB3 -> return
//
//  **Step 1. Walk the statements in the method checking if there is a bounds check.
//  If there is a bounds check, ask the range of the index variable.
//  In the above example i_1's range.
//
//  **Step 2. Follow the defs and the dependency chain:
//  i_1 is a local, so go to its definition which is i_1 = phi(i_0, i_2).
//
//  Since rhs is a phi, we ask the range for i_0 and i_2 in the hopes of merging
//  the resulting ranges for i_1.
//
//  The range of i_0 follows immediately when going to its definition.
//  Ask for the range of i_2, which leads to i_1 + 1.
//  Ask for the range of i_1 and figure we are looping. Call the range of i_1 as
//  "dependent" and quit looping further. The range of "1" is just <1, 1>.
//
//  Now we have exhausted all the variables for which the range can be determined.
//  The others are either "unknown" or "dependent."
//
//  We also merge assertions from its pred block's edges for a phi argument otherwise
//  from the block's assertionIn. This gives us an upper bound for i_1 as a.len.
//
//  **Step 3. Check if an overflow occurs in the dependency chain (loop.)
//  In the above case, we want to make sure there is no overflow in the definitions
//  involving i_1 and i_2. Merge assertions from the block's edges whenever possible.
//
//  **Step 4. Check if the dependency chain is monotonic.
//
//  **Step 5. If monotonic increasing is true, then perform a widening step, where we assume, the
//  SSA variables that are "dependent" get their lower bound values from the definitions in the
//  dependency loop and their initial values must be the definitions that are not in
//  the dependency loop, in this case i_0's value which is 0.
//

#pragma once
#include "compiler.h"

    static bool IntAddOverflows(int max1, int max2)
    {
        if (max1 > 0 && max2 > 0 && INT_MAX - max1 < max2)
        {
            return true;
        }
        if (max1 < 0 && max2 < 0 && max1 < INT_MIN - max2)
        {
            return true;
        }
        return false;
    }


struct Limit
{
    enum LimitType
    {
        keUndef, // The limit is yet to be computed.
        keBinOpArray,
        keConstant,
        keDependent, // The limit is dependent on some other value.
        keUnknown,   // The limit could not be determined. Lattice top
    };

    int       cns;
    ValueNum  vn;
    LimitType type;

    Limit() : type(keUndef)
    {
    }

    Limit(LimitType type) : type(type)
    {
    }

    Limit(LimitType type, int cns) : cns(cns), vn(ValueNumStore::NoVN), type(type)
    {
        assert(type == keConstant);
    }

    Limit(LimitType type, ValueNum vn, int cns) : cns(cns), vn(vn), type(type)
    {
        assert(type == keBinOpArray);
    }

    bool IsUndef() const
    {
        return type == keUndef;
    }
    bool IsDependent() const
    {
        return type == keDependent;
    }
    bool IsUnknown() const
    {
        return type == keUnknown;
    }
    bool IsConstant() const
    {
        return type == keConstant;
    }
    int GetConstant() const
    {
        return cns;
    }
    bool IsBinOpArray() const
    {
        return type == keBinOpArray;
    }
    bool AddConstant(int i)
    {
        switch (type)
        {
            case keDependent:
                return true;
            case keBinOpArray:
            case keConstant:
                if (IntAddOverflows(cns, i))
                {
                    return false;
                }
                cns += i;
                return true;
            case keUndef:
            case keUnknown:
                // For these values of 'type', conservatively return false
                break;
        }

        return false;
    }

    bool Equals(const Limit& l) const
    {
        switch (type)
        {
            case keUndef:
            case keUnknown:
            case keDependent:
                return l.type == type;

            case keBinOpArray:
                return l.type == type && l.vn == vn && l.cns == cns;

            case keConstant:
                return l.type == type && l.cns == cns;
        }
        return false;
    }
#ifdef DEBUG
    const char* ToString(CompAllocator alloc)
    {
        unsigned size = 64;
        char*    buf  = alloc.allocate<char>(size);
        switch (type)
        {
            case keUndef:
                return "Undef";

            case keUnknown:
                return "Unknown";

            case keDependent:
                return "Dependent";

            case keBinOpArray:
                sprintf_s(buf, size, FMT_VN " + %d", vn, cns);
                return buf;

            case keConstant:
                sprintf_s(buf, size, "%d", cns);
                return buf;
        }
        unreached();
    }
#endif
};

// Range struct contains upper and lower limit.
struct Range
{
    Limit uLimit;
    Limit lLimit;
    bool isRecursive;

    Range(const Limit& limit) : uLimit(limit), lLimit(limit), isRecursive(false)
    {
    }

    Range(const Limit& lLimit, const Limit& uLimit) : uLimit(uLimit), lLimit(lLimit), isRecursive(false)
    {
    }

    void SetIsRecursive(bool toSet)
    {
        isRecursive = toSet;
    }

    Limit& UpperLimit()
    {
        return uLimit;
    }

    Limit& LowerLimit()
    {
        return lLimit;
    }

    bool IsRecursive() const
    {
        return isRecursive;
    }

#ifdef DEBUG
    char* ToString(CompAllocator alloc)
    {
        size_t size = 64;
        char*  buf  = alloc.allocate<char>(size);
        sprintf_s(buf, size, "<%s, %s>", lLimit.ToString(alloc), uLimit.ToString(alloc));
        return buf;
    }
#endif
};


class RangeCheck
{
public:
    // Constructor
    RangeCheck(Compiler* pCompiler);

    typedef JitHashTable<GenTree*, JitPtrKeyFuncs<GenTree>, bool>        OverflowMap;
    typedef JitHashTable<GenTree*, JitPtrKeyFuncs<GenTree>, Range>      RangeMap;
    typedef JitHashTable<GenTree*, JitPtrKeyFuncs<GenTree>, BasicBlock*> SearchPath;

#ifdef DEBUG
    // TODO-Cleanup: This code has been kept around just to ensure that the SSA data is still
    // valid when RangeCheck runs. It should be removed at some point (and perhaps replaced
    // by a proper SSA validity checker).

    // Location information is used to map where the defs occur in the method.
    struct Location
    {
        BasicBlock*          block;
        Statement*           stmt;
        GenTreeLclVarCommon* tree;
        GenTree*             parent;
        Location(BasicBlock* block, Statement* stmt, GenTreeLclVarCommon* tree, GenTree* parent)
            : block(block), stmt(stmt), tree(tree), parent(parent)
        {
        }

    private:
        Location();
    };

    typedef JitHashTable<INT64, JitLargePrimitiveKeyFuncs<INT64>, Location*> VarToLocMap;

    // Generate a hashcode unique for this ssa var.
    UINT64 HashCode(unsigned lclNum, unsigned ssaNum);

    // Add a location of the definition of ssa var to the location map.
    // Requires "hash" to be computed using HashCode.
    // Requires "location" to be the local definition.
    void SetDef(UINT64 hash, Location* loc);

    // Given a tree node that is a local, return the Location defining the local.
    Location* GetDef(GenTreeLclVarCommon* lcl);
    Location* GetDef(unsigned lclNum, unsigned ssaNum);

    // Given a statement, check if it is a def and add its locations in a map.
    void MapStmtDefs(const Location& loc);

    // Given the CFG, check if it has defs and add their locations in a map.
    void MapMethodDefs();
#endif

    int GetArrLength(ValueNum vn);

    // Check whether the computed range is within 0 and upper bounds. This function
    // assumes that the lower range is resolved and upper range is symbolic as in an
    // increasing loop.
    // TODO-CQ: This is not general enough.
    bool BetweenBounds(Range& range, GenTree* upper, int arrSize);

    // Entry point to optimize range checks in the block. Assumes value numbering
    // and assertion prop phases are completed.
    void OptimizeRangeChecks();

    // Given a "tree" node, check if it contains array bounds check node and
    // optimize to remove it, if possible. Requires "stmt" and "block" that
    // contain the tree.
    void OptimizeRangeCheck(BasicBlock* block, Statement* stmt, GenTree* tree);

    // Given the index expression try to find its range.
    // The range of a variable depends on its rhs which in turn depends on its constituent variables.
    // The "path" is the path taken in the search for the rhs' range and its constituents' range.
    // If "monIncreasing" is true, the calculations are made more liberally assuming initial values
    // at phi definitions for the lower bound.
    Range GetRange(GenTree* expr DEBUGARG(int indent));

    // Given the local variable, first find the definition of the local and find the range of the rhs.
    // Helper for GetRange.
    Range ComputeRangeForLocalDef(GenTreeLclVarCommon* lcl DEBUGARG(int indent));

    // Compute the range, rather than retrieve a cached value. Helper for GetRange.
    Range ComputeRange(GenTree* expr, bool widen DEBUGARG(int indent));

    // Compute the range for the op1 and op2 for the given binary operator.
    Range ComputeRangeForBinOp(GenTreeOp* binop DEBUGARG(int indent));

    // Merge assertions from AssertionProp's flags, for the corresponding "phiArg."
    // Requires "pRange" to contain range that is computed partially.
    void MergeAssertion(BasicBlock* block, GenTree* phiArg, Range* pRange DEBUGARG(int indent));

    // Inspect the "assertions" and extract assertions about the given "phiArg" and
    // refine the "pRange" value.
    void MergeEdgeAssertions(GenTreeLclVarCommon* lcl, ASSERT_VALARG_TP assertions, Range* pRange);

<<<<<<< HEAD
    Range MergePhi(GenTree* expr, bool widen DEBUGARG(int indent));
=======
    // Inspect the assertions about the current ValueNum to refine pRange
    void MergeEdgeAssertions(ValueNum num, ASSERT_VALARG_TP assertions, Range* pRange);
>>>>>>> c788fe17

    // The maximum possible value of the given "limit." If such a value could not be determined
    // return "false." For example: ARRLEN_MAX for array length.
    bool GetLimitMax(Limit& limit, int* pMax);

    // Does the addition of the two limits overflow?
    bool AddOverflows(Limit& limit1, Limit& limit2);

    // Does the binary operation between the operands overflow? Check recursively.
    bool DoesBinOpOverflow(GenTreeOp* binop);

    // Does the phi operands involve an assignment that could overflow?
    bool DoesPhiOverflow(GenTree* expr);

    // Find the def of the "expr" local and recurse on the arguments if any of them involve a
    // calculation that overflows.
    bool DoesVarDefOverflow(GenTreeLclVarCommon* lcl);

    bool ComputeDoesOverflow(GenTree* expr);

    // Does the current "expr" which is a use involve a definition, that overflows.
    bool DoesOverflow(GenTree* tree);

    // We allocate a budget to avoid walking long UD chains. When traversing each link in the UD
    // chain, we decrement the budget. When the budget hits 0, then no more range check optimization
    // will be applied for the currently compiled method.
    bool IsOverBudget();

    void SetRange(GenTree* node, const Range& range);

private:
    // https://msdn.microsoft.com/en-us/windows/apps/hh285054.aspx
    // CLR throws IDS_EE_ARRAY_DIMENSIONS_EXCEEDED if array length is > INT_MAX.
    // new byte[INT_MAX]; still throws OutOfMemoryException on my system with 32 GB RAM.
    // I believe practical limits are still smaller than this number.
    static const unsigned int ArrLen_Max = 0x7FFFFFFF;

    // Given a lclvar use, try to find the lclvar's defining assignment and its containing block.
    LclSsaVarDsc* GetSsaDefAsg(GenTreeLclVarCommon* lclUse);

    GenTreeBoundsChk* m_pCurBndsChk;

    // Get the cached overflow values.
    OverflowMap* GetOverflowMap();
    OverflowMap* m_pOverflowMap;

    // Get the cached range values.
    RangeMap* GetRangeMap();
    RangeMap* m_pRangeMap;

    SearchPath* m_pSearchPath;

#ifdef DEBUG
    bool         m_fMappedDefs;
    VarToLocMap* m_pDefTable;
#endif

    Compiler*     m_pCompiler;
    CompAllocator m_alloc;

    // The number of nodes for which range is computed throughout the current method.
    // When this limit is zero, we have exhausted all the budget to walk the ud-chain.
    int m_nVisitBudget;

    template <typename TVisitor>
    friend class DefinitionIterator;
};

template <typename TVisitor>
class DefinitionIterator : public GenTreeVisitor<TVisitor>
{
    typedef JitHashTable<GenTree*, JitPtrKeyFuncs<GenTree>, short> SearchPath;
protected:
    SearchPath* m_pPath;
    RangeCheck* m_pRangeCheck;
    short iterNum = 0;
    int depth = 0; // TODO: debug only
    bool error = false; // TODO_Better handling?
    bool widen = false;

    void PostOrderWalkNode(GenTree* node);

public:
    Compiler::fgWalkResult PreOrderVisit(GenTree** use, GenTree* user)
    {
        // TODO: skip subtrees
        depth++;
        return Compiler::WALK_CONTINUE;
    }

    Compiler::fgWalkResult PostOrderVisit(GenTree** use, GenTree* user)
    {
        GenTree* node = *use;
        if (node->IsLocal())
        {
            LclSsaVarDsc* ssaDef = m_pRangeCheck->GetSsaDefAsg(node->AsLclVarCommon());
            if (ssaDef == nullptr)
            {
                error = true;
                return Compiler::WALK_ABORT;
                // TODO: error
            }
            else
            {
                ((GenTreeVisitor<TVisitor>*)this)->WalkTree(&ssaDef->GetAssignment()->gtOp2, nullptr);
            }
        }
        else if (user->OperIs(GT_PHI))
        {
            for (GenTreePhi::Use& use : user->AsPhi()->Uses())
            {
                GenTree* useNode = use.GetNode();
                //TODO_Nathan: ??
                ((GenTreeVisitor<TVisitor>*)this)->WalkTree(&useNode, nullptr);
            }
        }

        Range range = m_pRangeCheck->ComputeRange(node, widen DEBUGARG(depth));
        WalkNodeRange(node, range DEBUGARG(depth));

        depth--;

        return Compiler::WALK_CONTINUE;
    }

    enum
    {
        DoPreOrder = true
    };

    void SetWiden(bool toWiden)
    {
        widen = toWiden;
    }

    void StartWalk(GenTree* node)
    {
        //TODO_Nathan: ??
        ((GenTreeVisitor<TVisitor>*)this)->WalkTree(&node, nullptr);
        iterNum++;
    }

    // TODO_Nathan: Better name
    void WalkNodeRange(GenTree* node, const Range& range DEBUGARG(int indent))
    {
        return;
    }

    DefinitionIterator(RangeCheck* rangeCheck)
        : GenTreeVisitor<TVisitor>(rangeCheck->m_pCompiler),
        m_pRangeCheck(rangeCheck)
    {
        m_pPath = new (m_pRangeCheck->m_alloc) SearchPath(m_pRangeCheck->m_alloc);
    }
};

// Helpers for operations performed on ranges
struct RangeOps
{
    // Given a constant limit in "l1", add it to l2 and mutate "l2".
    static Limit AddConstantLimit(const Limit& l1, const Limit& l2)
    {
        assert(l1.IsConstant());
        Limit l = l2;
        if (l.AddConstant(l1.GetConstant()))
        {
            return l;
        }
        else
        {
            return Limit(Limit::keUnknown);
        }
    }

    static Limit Add(Limit& l1, Limit& l2, RangeCheck* rc)
    {
        if (rc->AddOverflows(l1, l2))
        {
            return Limit::keDependent;
        }

        if (l1.IsUnknown() || l2.IsUnknown())
        {
            return Limit(Limit::keUnknown);
        }
        else if (l1.IsDependent() || l1.IsDependent())
        {
            return Limit(Limit::keDependent);
        }
        else if (l1.IsConstant() || l2.IsConstant())
        {
            if (l1.IsConstant())
            {
                return AddConstantLimit(l1, l2);
            }
            else
            {
                return AddConstantLimit(l2, l1);
            }
        }
        else
        {
            return Limit(Limit::keUnknown);
        }
    }

    // Given two ranges "r1" and "r2", perform an add operation on the
    // ranges.
    static Range Add(Range& r1, Range& r2, RangeCheck* rc)
    {
        Limit& r1lo = r1.LowerLimit();
        Limit& r1hi = r1.UpperLimit();
        Limit& r2lo = r2.LowerLimit();
        Limit& r2hi = r2.UpperLimit();

        Range result = Limit(Limit::keUnknown);

        result.lLimit = Add(r1lo, r2lo, rc);
        result.uLimit = Add(r2lo, r2hi, rc);

        // Either Dependent or Unknown can overflow
        if (result.lLimit.IsDependent() || result.lLimit.IsUnknown())
        {
            result.uLimit = result.lLimit;
        }
        else if (result.uLimit.IsDependent() || result.uLimit.IsUnknown())
        {
            result.lLimit = result.uLimit;
        }

        return result;
    }

    // TODO: re-write this in terms of compares below
    // Given two ranges "r1" and "r2", do a Phi merge. If "monIncreasing" is true,
    // then ignore the dependent variables for the lower bound but not for the upper bound.
    static Range Merge(Range& r1, Range& r2)
    {
        Limit& r1lo = r1.LowerLimit();
        Limit& r1hi = r1.UpperLimit();
        Limit& r2lo = r2.LowerLimit();
        Limit& r2hi = r2.UpperLimit();

        // Take care of lo part.
        Range result = Limit(Limit::keUnknown);
        result.SetIsRecursive(r1.IsRecursive() || r2.IsRecursive());
        if (r1lo.IsUnknown() || r2lo.IsUnknown())
        {
            result.lLimit = Limit(Limit::keUnknown);
        }
        // Uninitialized, just copy.
        else if (r1lo.IsUndef())
        {
            result.lLimit = r2lo;
        }
        else if (r1lo.IsDependent() || r2lo.IsDependent())
        {
            // TODO_Nathan
            result.lLimit = Limit(Limit::keDependent);
        }

        // Take care of hi part.
        if (r1hi.IsUnknown() || r2hi.IsUnknown())
        {
            result.uLimit = Limit(Limit::keUnknown);
        }
        else if (r1hi.IsUndef())
        {
            result.uLimit = r2hi;
        }
        else if (r1hi.IsDependent() || r2hi.IsDependent())
        {
            result.uLimit = Limit(Limit::keDependent);
        }

        if (r1lo.IsConstant() && r2lo.IsConstant())
        {
            result.lLimit = Limit(Limit::keConstant, min(r1lo.GetConstant(), r2lo.GetConstant()));
        }
        if (r1hi.IsConstant() && r2hi.IsConstant())
        {
            result.uLimit = Limit(Limit::keConstant, max(r1hi.GetConstant(), r2hi.GetConstant()));
        }
        if (r2hi.Equals(r1hi))
        {
            result.uLimit = r2hi;
        }
        if (r2lo.Equals(r1lo))
        {
            result.lLimit = r1lo;
        }
        // Widen Upper Limit => Max(k, (a.len + n)) yields (a.len + n),
        // This is correct if k >= 0 and n >= k, since a.len always >= 0
        // (a.len + n) could overflow, but the result (a.len + n) also
        // preserves the overflow.
        if (r1hi.IsConstant() && r1hi.GetConstant() >= 0 && r2hi.IsBinOpArray() &&
            r2hi.GetConstant() >= r1hi.GetConstant())
        {
            result.uLimit = r2hi;
        }
        if (r2hi.IsConstant() && r2hi.GetConstant() >= 0 && r1hi.IsBinOpArray() &&
            r1hi.GetConstant() >= r2hi.GetConstant())
        {
            result.uLimit = r1hi;
        }
        if (r1hi.IsBinOpArray() && r2hi.IsBinOpArray() && r1hi.vn == r2hi.vn)
        {
            result.uLimit = r1hi;
            // Widen the upper bound if the other constant is greater.
            if (r2hi.GetConstant() > r1hi.GetConstant())
            {
                result.uLimit = r2hi;
            }
        }
        return result;
    }

    enum CompareResults {
        GreaterThen, // >
        LessThen, // <
        Equals, // ==
        CouldNotCompare
    };

    static CompareResults CompareLimit(const Limit& lhs, const Limit& rhs)
    {
        if (lhs.IsUnknown() || rhs.IsUnknown())
        {
            return CouldNotCompare;
        }

        if (lhs.IsDependent() || rhs.IsDependent())
        {
            if (lhs.IsDependent() && rhs.IsDependent())
            {
                return Equals;
            }
            else if (lhs.IsDependent())
            {
                return GreaterThen;
            }
            else
            {
                return LessThen;
            }
        }
        else if (rhs.Equals(lhs))
        {
            return Equals;
        }
        else if (rhs.IsConstant() && lhs.IsConstant())
        {
            int rhsConstant = rhs.GetConstant();
            int lhsConstant = lhs.GetConstant();
            assert(rhsConstant != lhsConstant);
            if (rhsConstant < lhsConstant)
            {
                return LessThen;
            }
            else
            {
                return GreaterThen;
            }
        }
        else if (rhs.IsBinOpArray() && lhs.IsBinOpArray())
        {
            // Note: these vns could be anything and could be valid, as we know that they are identical
            if (rhs.vn != lhs.vn)
            {
                return CouldNotCompare;
            }

            int rhsOffset = rhs.GetConstant();
            int lhsOffset = lhs.GetConstant();

            assert(rhsOffset != lhsOffset);
            if (rhsOffset < lhsOffset)
            {
                return LessThen;
            }
            else
            {
                return GreaterThen;
            }
        }
        else if (rhs.IsBinOpArray() && lhs.IsConstant())
        {
            // TODO: should really be checking the vn here, as it doesn't have to 
            // be a checked bound
            int rhsOffset = rhs.GetConstant();
            int lhsConstant = lhs.GetConstant();

            // Max(k, (a.len + n)) yields (a.len + n),
            // This is correct if k >= 0 and n >= k, since a.len always >= 0
            // (a.len + n) could overflow, but we account for that elsewhere
            // and it should be turned into the appropriete bound
            if (rhsOffset > lhsConstant)
            {
                return GreaterThen; // TODO_Nathan: potential CQ loss here, as we don't handle >=
            }
        }
        else if (rhs.IsConstant() && lhs.IsBinOpArray())
        {
            // TODO: should really be checking the vn here, as it doesn't have to 
            // be a checked bound
            int lhsOffset = lhs.GetConstant();
            int rhsConstant = rhs.GetConstant();

            if (rhsConstant < lhsOffset)
            {
                return LessThen; // TODO_Nathan: potential CQ loss here, as we don't handle >=
            }
        }

        return CouldNotCompare;
    }
};<|MERGE_RESOLUTION|>--- conflicted
+++ resolved
@@ -340,12 +340,10 @@
     // refine the "pRange" value.
     void MergeEdgeAssertions(GenTreeLclVarCommon* lcl, ASSERT_VALARG_TP assertions, Range* pRange);
 
-<<<<<<< HEAD
     Range MergePhi(GenTree* expr, bool widen DEBUGARG(int indent));
-=======
+
     // Inspect the assertions about the current ValueNum to refine pRange
     void MergeEdgeAssertions(ValueNum num, ASSERT_VALARG_TP assertions, Range* pRange);
->>>>>>> c788fe17
 
     // The maximum possible value of the given "limit." If such a value could not be determined
     // return "false." For example: ARRLEN_MAX for array length.
